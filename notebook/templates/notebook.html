--- conflicted
+++ resolved
@@ -77,17 +77,10 @@
             <span id="notification_area"></span>
             <div class="navbar-collapse collapse">
               <ul class="nav navbar-nav">
-<<<<<<< HEAD
                 <li class="dropdown"><a href="#" class="dropdown-toggle" data-toggle="dropdown">{% trans %}File{% endtrans %}</a>
                     <ul id="file_menu" class="dropdown-menu">
                         <li id="new_notebook" class="dropdown-submenu">
                             <a href="#">{% trans %}New Notebook{% endtrans %}<span class="sr-only">{% trans %}Toggle Dropdown{% endtrans %}</span></a>
-=======
-                <li class="dropdown"><a href="#" class="dropdown-toggle" id="filelink" data-toggle="dropdown" aria-haspopup="true" aria-controls="file_menu">{% trans %}File{% endtrans %}</a>
-                    <ul id="file_menu" class="dropdown-menu" role="menu" aria-labelledby="filelink">
-                        <li id="new_notebook" class="dropdown-submenu" role="none">
-                            <a href="#" role="menuitem">{% trans %}New Notebook{% endtrans %}</a>
->>>>>>> d62c41a7
                             <ul class="dropdown-menu" id="menu-new-notebook-submenu"></ul>
                         </li>
                         <li id="open_notebook" role="none"
@@ -104,13 +97,8 @@
                         <li id="rename_notebook" role="none"><a href="#" role="menuitem">{% trans %}Rename...{% endtrans %}</a></li>
                         <li id="save_checkpoint" role="none"><a href="#" role="menuitem">{% trans %}Save and Checkpoint{% endtrans %}</a></li>
                         <!-- <hr/> -->
-<<<<<<< HEAD
                         <li class="divider"></li>
                         <li id="restore_checkpoint" class="dropdown-submenu"><a href="#">{% trans %}Revert to Checkpoint{% endtrans %}<span class="sr-only">{% trans %}Toggle Dropdown{% endtrans %}</span></a>
-=======
-                        <li class="divider" role="none"></li>
-                        <li id="restore_checkpoint" class="dropdown-submenu" role="none"><a href="#" role="menuitem">{% trans %}Revert to Checkpoint{% endtrans %}</a>
->>>>>>> d62c41a7
                           <ul class="dropdown-menu">
                             <li><a href="#"></a></li>
                             <li><a href="#"></a></li>
@@ -119,15 +107,9 @@
                             <li><a href="#"></a></li>
                           </ul>
                         </li>
-<<<<<<< HEAD
                         <li class="divider"></li>
                         <li id="print_preview"><a href="#">{% trans %}Print Preview{% endtrans %}</a></li>
                         <li class="dropdown-submenu"><a href="#">{% trans %}Download as{% endtrans %}<span class="sr-only">{% trans %}Toggle Dropdown{% endtrans %}</span></a>
-=======
-                        <li class="divider" role="none"></li>
-                        <li id="print_preview" role="none"><a href="#" role="menuitem">{% trans %}Print Preview{% endtrans %}</a></li>
-                        <li class="dropdown-submenu" role="none"><a href="#" role="menuitem">{% trans %}Download as{% endtrans %}</a>
->>>>>>> d62c41a7
                             <ul id="download_menu" class="dropdown-menu">
                                 {% for exporter in get_frontend_exporters() %}
                                 <li id="download_{{ exporter.name }}">
