[build-system]
requires = ["hatchling>=1.11", "jupyterlab>=4.0.0a31,<5"]
build-backend = "hatchling.build"

[project]
name = "notebook"
description = "Jupyter Notebook - A web-based notebook environment for interactive computing"
readme = "README.md"
license = { file = "LICENSE" }
requires-python = ">=3.7"
authors = [
    { name = "Jupyter Development Team", email = "jupyter@googlegroups.com" },
]
keywords = [
    "Jupyter",
    "JupyterLab",
    "Notebook",
]
classifiers = [
    "Framework :: Jupyter",
    "Intended Audience :: Developers",
    "Intended Audience :: Science/Research",
    "Intended Audience :: System Administrators",
    "License :: OSI Approved :: BSD License",
    "Programming Language :: Python",
    "Programming Language :: Python :: 3.7",
    "Programming Language :: Python :: 3.8",
    "Programming Language :: Python :: 3.9",
    "Programming Language :: Python :: 3.10",
    "Programming Language :: Python :: 3.11",
]
dependencies = [
<<<<<<< HEAD
    "jupyter_server>=1.16.0,<2",
    "importlib-resources>=5.0;python_version<\"3.9\"",
    "jupyterlab>=4.0.0a30,<5",
    "jupyterlab_server>=2.13,<3",
    "notebook_shim>=0.1,<0.2",
=======
    "jupyter_server>=2.0.0rc3,<3",
    "jupyterlab>=4.0.0a31,<5",
    "jupyterlab_server>=2.16.3,<3",
    "notebook_shim>=0.2,<0.3",
>>>>>>> b4006ce4
    "tornado>=6.1.0",
]
dynamic = ["version"]

[project.scripts]
jupyter-notebook = "notebook.app:main"

[project.urls]
Documentation = "https://jupyter-notebook.readthedocs.io/"
Homepage = "https://github.com/jupyter/notebook"
Source = "https://github.com/jupyter/notebook"
Tracker = "https://github.com/jupyter/notebook/issues"

[project.optional-dependencies]
test = [
    "coverage",
    "nbval",
    "pytest>=6.0",
    "pytest-cov",
    "requests",
    "pytest-tornasync",
    "pytest-timeout",
    "pytest-console-scripts",
    "ipykernel",
    "jupyter_server[test]>=2.0.0rc3,<3",
    "jupyterlab_server[test]>=2.16.3,<3",
]
docs = [
    "myst_parser",
    "nbsphinx",
    "pydata-sphinx-theme",
    "sphinx>=1.3.6",
    "sphinxcontrib_github_alt",
]
dev = [
    "pre-commit",
    "hatch"
]

[tool.hatch.version]
path = "notebook/_version.py"
validate-bump = false

[tool.hatch.build.targets.wheel.shared-data]
"notebook/labextension" = "share/jupyter/labextensions/@jupyter-notebook/lab-extension"
"notebook/schemas/@jupyter-notebook" = "share/jupyter/lab/schemas/@jupyter-notebook"
"jupyter-config/jupyter_server_config.d" = "etc/jupyter/jupyter_server_config.d"

[tool.hatch.build.targets.sdist]
artifacts = [
    "notebook/labextension",
    "notebook/static",
    "notebook/schemas/@jupyter-notebook",
    "notebook/templates",
]
include = [
    "/jupyter-config",
    "/notebook",
    "/tests",
    "/package.json",
    "/install.json",
    "/ts*.json",
    "/*.md"
]

[tool.hatch.build.targets.wheel]
artifacts = [
    "notebook/static",
    "notebook/templates",
]
include = ["/notebook"]

[tool.hatch.envs.docs]
features = ["docs"]
[tool.hatch.envs.docs.scripts]
build = "make -C docs html SPHINXOPTS='-W'"

[tool.hatch.envs.default.scripts]
npm_pack = "jlpm lerna exec -- npm pack"
js_test = "jlpm run build:test && jlpm run test"

[tool.hatch.envs.test]
features = ["test"]
[tool.hatch.envs.test.scripts]
test = "python -m pytest -vv {args}"
nowarn = "test -W default {args}"

[tool.hatch.envs.cov]
features = ["test"]
dependencies = ["coverage", "pytest-cov"]
[tool.hatch.envs.cov.scripts]
test = "python -m pytest -vv --cov notebook --cov-branch --cov-report term-missing:skip-covered {args}"
nowarn = "test -W default {args}"

[tool.hatch.build.hooks.jupyter-builder]
dependencies = ["hatch-jupyter-builder>=0.2"]
build-function = "hatch_jupyter_builder.npm_builder"
ensured-targets = [
    "notebook/labextension/static/style.js",
    "notebook/static/bundle.js"
]
install-pre-commit-hook = true

[tool.hatch.build.hooks.jupyter-builder.build-kwargs]
build_cmd = "build:prod"
editable_build_cmd = "build"
source_dir = "packages"
build_dir = "notebook/static"
npm = "jlpm"

[tool.pytest.ini_options]
addopts = "-raXs --durations 10 --color=yes --doctest-modules"
testpaths = [
    "tests/",
]
timeout = 300
filterwarnings = [
    "error",
    "ignore:There is no current event loop:DeprecationWarning",
    "ignore:make_current is deprecated; start the event loop first",
    "ignore:clear_current is deprecated"
]

[tool.coverage.report]
exclude_lines = [
  "pragma: no cover",
  "def __repr__",
  "if self.debug:",
  "if settings.DEBUG",
  "raise AssertionError",
  "raise NotImplementedError",
  "if 0:",
  "if __name__ == .__main__.:",
  "class .*\bProtocol\\):",
"@(abc\\.)?abstractmethod",
]

[tool.flake8]
ignore = "E501, W503, E402"
builtins = "c, get_config"
exclude = [
    ".cache",
    ".github",
    "docs",
]
enable-extensions = "G"
extend-ignore = [
    "G001", "G002", "G004", "G200", "G201", "G202",
    # black adds spaces around ':'
    "E203",
]

[tool.jupyter-releaser.options]
version-cmd = "jlpm run release:bump --force --skip-commit"

[tool.jupyter-releaser.hooks]
before-bump-version = [
    "python -m pip install --pre -U jupyterlab",
    "jlpm",
    "jlpm run build:utils",
    "python -m pip install hatch"
]
before-build-npm = [
    "jlpm build:prod"
]
before-build-python = [
    "jlpm clean"
]<|MERGE_RESOLUTION|>--- conflicted
+++ resolved
@@ -30,18 +30,11 @@
     "Programming Language :: Python :: 3.11",
 ]
 dependencies = [
-<<<<<<< HEAD
-    "jupyter_server>=1.16.0,<2",
+    "jupyter_server>=2.0.0rc3,<3",
     "importlib-resources>=5.0;python_version<\"3.9\"",
-    "jupyterlab>=4.0.0a30,<5",
-    "jupyterlab_server>=2.13,<3",
-    "notebook_shim>=0.1,<0.2",
-=======
-    "jupyter_server>=2.0.0rc3,<3",
     "jupyterlab>=4.0.0a31,<5",
     "jupyterlab_server>=2.16.3,<3",
     "notebook_shim>=0.2,<0.3",
->>>>>>> b4006ce4
     "tornado>=6.1.0",
 ]
 dynamic = ["version"]
